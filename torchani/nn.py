--- conflicted
+++ resolved
@@ -49,16 +49,13 @@
         return od
 
     def __init__(self, modules):
-<<<<<<< HEAD
-        super(ANIModel, self).__init__(self.ensureOrderedDict(modules))
+        super().__init__(self.ensureOrderedDict(modules))
         # dummy buffer tensor to set devices and dtypes of dynamically created
         # float32/float64 tensors, which is necessary for onnx support, since
         # onnx doesn't support other.dtype / other.device when other is not a
         # buffer 
         self.register_buffer('current_float', torch.tensor(0.0))
-=======
-        super().__init__(self.ensureOrderedDict(modules))
->>>>>>> 20f2cede
+
 
     def forward(self, species_aev: Tuple[Tensor, Tensor],
                 cell: Optional[Tensor] = None,
