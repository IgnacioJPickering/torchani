import torch
from torch import Tensor
import torch.utils.data
import math
from collections import defaultdict
from typing import Tuple, NamedTuple, Optional
from torchani.units import sqrt_mhessian2invcm, sqrt_mhessian2milliev, mhessian2fconst
from .nn import SpeciesEnergies


def stack_with_padding(properties, padding):
    output = defaultdict(list)
    for p in properties:
        for k, v in p.items():
            output[k].append(torch.as_tensor(v))
    for k, v in output.items():
        if v[0].dim() == 0:
            output[k] = torch.stack(v)
        else:
            output[k] = torch.nn.utils.rnn.pad_sequence(v, True, padding[k])
    return output


def broadcast_first_dim(properties):
    num_molecule = 1
    for k, v in properties.items():
        shape = list(v.shape)
        n = shape[0]
        if num_molecule != 1:
            assert n == 1 or n == num_molecule, "unable to broadcast"
        else:
            num_molecule = n
    for k, v in properties.items():
        shape = list(v.shape)
        shape[0] = num_molecule
        properties[k] = v.expand(shape)
    return properties


def pad_atomic_properties(properties, padding_values=defaultdict(lambda: 0.0, species=-1)):
    """Put a sequence of atomic properties together into single tensor.

    Inputs are `[{'species': ..., ...}, {'species': ..., ...}, ...]` and the outputs
    are `{'species': padded_tensor, ...}`

    Arguments:
        properties (:class:`collections.abc.Sequence`): sequence of properties.
        padding_values (dict): the value to fill to pad tensors to same size
    """
    vectors = [k for k in properties[0].keys() if properties[0][k].dim() > 1]
    scalars = [k for k in properties[0].keys() if properties[0][k].dim() == 1]
    padded_sizes = {k: max(x[k].shape[1] for x in properties) for k in vectors}
    num_molecules = [x[vectors[0]].shape[0] for x in properties]
    total_num_molecules = sum(num_molecules)
    output = {}
    for k in scalars:
        output[k] = torch.stack([x[k] for x in properties])
    for k in vectors:
        tensor = properties[0][k]
        shape = list(tensor.shape)
        device = tensor.device
        dtype = tensor.dtype
        shape[0] = total_num_molecules
        shape[1] = padded_sizes[k]
        output[k] = torch.full(shape, padding_values[k], device=device, dtype=dtype)
        index0 = 0
        for n, x in zip(num_molecules, properties):
            original_size = x[k].shape[1]
            output[k][index0: index0 + n, 0: original_size, ...] = x[k]
            index0 += n
    return output


def present_species(species):
    """Given a vector of species of atoms, compute the unique species present.

    Arguments:
        species (:class:`torch.Tensor`): 1D vector of shape ``(atoms,)``

    Returns:
        :class:`torch.Tensor`: 1D vector storing present atom types sorted.
    """
    # present_species, _ = species.flatten()._unique(sorted=True)
    present_species = species.flatten().unique(sorted=True)
    if present_species[0].item() == -1:
        present_species = present_species[1:]
    return present_species


def strip_redundant_padding(atomic_properties):
    """Strip trailing padding atoms.

    Arguments:
        atomic_properties (dict): properties to strip

    Returns:
        dict: same set of properties with redundant padding atoms stripped.
    """
    species = atomic_properties['species']
    non_padding = (species >= 0).any(dim=0).nonzero().squeeze()
    for k in atomic_properties:
        atomic_properties[k] = atomic_properties[k].index_select(1, non_padding)
    return atomic_properties


def map2central(cell, coordinates, pbc):
    """Map atoms outside the unit cell into the cell using PBC.

    Arguments:
        cell (:class:`torch.Tensor`): tensor of shape (3, 3) of the three
            vectors defining unit cell:

            .. code-block:: python

                tensor([[x1, y1, z1],
                        [x2, y2, z2],
                        [x3, y3, z3]])

        coordinates (:class:`torch.Tensor`): Tensor of shape
            ``(molecules, atoms, 3)``.

        pbc (:class:`torch.Tensor`): boolean vector of size 3 storing
            if pbc is enabled for that direction.

    Returns:
        :class:`torch.Tensor`: coordinates of atoms mapped back to unit cell.
    """
    # Step 1: convert coordinates from standard cartesian coordinate to unit
    # cell coordinates
    inv_cell = torch.inverse(cell)
    coordinates_cell = torch.matmul(coordinates, inv_cell)
    # Step 2: wrap cell coordinates into [0, 1)
    coordinates_cell -= coordinates_cell.floor() * pbc
    # Step 3: convert from cell coordinates back to standard cartesian
    # coordinate
    return torch.matmul(coordinates_cell, cell)


class EnergyShifter(torch.nn.Module):
    """Helper class for adding and subtracting self atomic energies

    This is a subclass of :class:`torch.nn.Module`, so it can be used directly
    in a pipeline as ``[input->AEVComputer->ANIModel->EnergyShifter->output]``.

    Arguments:
        self_energies (:class:`collections.abc.Sequence`): Sequence of floating
            numbers for the self energy of each atom type. The numbers should
            be in order, i.e. ``self_energies[i]`` should be atom type ``i``.
        fit_intercept (bool): Whether to calculate the intercept during the LSTSQ
            fit. The intercept will also be taken into account to shift energies.
    """

<<<<<<< HEAD
    def __init__(self, self_energies, fit_intercept = False):
        super(EnergyShifter, self).__init__()
=======
    def __init__(self, self_energies, fit_intercept=False):
        super().__init__()
>>>>>>> 20f2cede

        if self_energies is not None:
            self_energies = torch.tensor(self_energies, dtype=torch.double)

        self.register_buffer('fit_intercept', torch.tensor(fit_intercept, dtype=torch.bool))
        self.register_buffer('self_energies', self_energies)
        self.register_buffer('mask_index', torch.tensor(-1, dtype=torch.long))
        self.register_buffer('mask_self_energy', torch.tensor(0.0, dtype=torch.double) )

    def sae(self, species: Tensor) -> Tensor:
        """Compute self energies for molecules.

        Padding atoms will be automatically excluded.

        Arguments:
            species (:class:`torch.Tensor`): Long tensor in shape
                ``(conformations, atoms)``.

        Returns:
            :class:`torch.Tensor`: 1D vector in shape ``(conformations,)``
            for molecular self energies.
        """
        intercept = torch.tensor(0.0, dtype=torch.double)
        if self.fit_intercept:
            intercept = self.self_energies[-1]

        self_energies = self.self_energies[species]
        self_energies[species == self.mask_index] = self.mask_self_energy
        return self_energies.sum(dim=1) + intercept

    def forward(self, species_energies: Tuple[Tensor, Tensor],
                cell: Optional[Tensor] = None,
                pbc: Optional[Tensor] = None) -> SpeciesEnergies:
        """(species, molecular energies)->(species, molecular energies + sae)
        """
        species, energies = species_energies
        sae = self.sae(species)
        return SpeciesEnergies(species, energies + sae)


class ChemicalSymbolsToInts:
    r"""Helper that can be called to convert chemical symbol string to integers

    On initialization the class should be supplied with a :class:`list` (or in
    general :class:`collections.abc.Sequence`) of :class:`str`. The returned
    instance is a callable object, which can be called with an arbitrary list
    of the supported species that is converted into a tensor of dtype
    :class:`torch.long`. Usage example:

    .. code-block:: python

       from torchani.utils import ChemicalSymbolsToInts


       # We initialize ChemicalSymbolsToInts with the supported species
       species_to_tensor = ChemicalSymbolsToInts(['H', 'C', 'Fe', 'Cl'])

       # We have a species list which we want to convert to an index tensor
       index_tensor = species_to_tensor(['H', 'C', 'H', 'H', 'C', 'Cl', 'Fe'])

       # index_tensor is now [0 1 0 0 1 3 2]


    .. warning::

        If the input is a string python will iterate over
        characters, this means that a string such as 'CHClFe' will be
        intepreted as 'C' 'H' 'C' 'l' 'F' 'e'. It is recommended that you
        input either a :class:`list` or a :class:`numpy.ndarray` ['C', 'H', 'Cl', 'Fe'],
        and not a string. The output of a call does NOT correspond to a
        tensor of atomic numbers.

    Arguments:
        all_species (:class:`collections.abc.Sequence` of :class:`str`):
        sequence of all supported species, in order (it is recommended to order
        according to atomic number).
    """

    def __init__(self, all_species):
        self.rev_species = {s: i for i, s in enumerate(all_species)}

    def __call__(self, species):
        r"""Convert species from sequence of strings to 1D tensor"""
        rev = [self.rev_species[s] for s in species]
        return torch.tensor(rev, dtype=torch.long)

    def __len__(self):
        return len(self.rev_species)


def _get_derivatives_not_none(x: Tensor, y: Tensor, retain_graph: Optional[bool] = None, create_graph: bool = False) -> Tensor:
    ret = torch.autograd.grad([y.sum()], [x], retain_graph=retain_graph, create_graph=create_graph)[0]
    assert ret is not None
    return ret


def hessian(coordinates: Tensor, energies: Optional[Tensor] = None, forces: Optional[Tensor] = None) -> Tensor:
    """Compute analytical hessian from the energy graph or force graph.

    Arguments:
        coordinates (:class:`torch.Tensor`): Tensor of shape `(molecules, atoms, 3)`
        energies (:class:`torch.Tensor`): Tensor of shape `(molecules,)`, if specified,
            then `forces` must be `None`. This energies must be computed from
            `coordinates` in a graph.
        forces (:class:`torch.Tensor`): Tensor of shape `(molecules, atoms, 3)`, if specified,
            then `energies` must be `None`. This forces must be computed from
            `coordinates` in a graph.

    Returns:
        :class:`torch.Tensor`: Tensor of shape `(molecules, 3A, 3A)` where A is the number of
        atoms in each molecule
    """
    if energies is None and forces is None:
        raise ValueError('Energies or forces must be specified')
    if energies is not None and forces is not None:
        raise ValueError('Energies or forces can not be specified at the same time')
    if forces is None:
        assert energies is not None
        forces = -_get_derivatives_not_none(coordinates, energies, create_graph=True)
    flattened_force = forces.flatten(start_dim=1)
    force_components = flattened_force.unbind(dim=1)
    return -torch.stack([
        _get_derivatives_not_none(coordinates, f, retain_graph=True).flatten(start_dim=1)
        for f in force_components
    ], dim=1)


class FreqsModes(NamedTuple):
    freqs: Tensor
    modes: Tensor


class VibAnalysis(NamedTuple):
    freqs: Tensor
    modes: Tensor
    fconstants: Tensor
    rmasses: Tensor


def vibrational_analysis(masses, hessian, mode_type='MDU', unit='cm^-1'):
    """Computing the vibrational wavenumbers from hessian.

    Note that normal modes in many popular software packages such as
    Gaussian and ORCA are output as mass deweighted normalized (MDN).
    Normal modes in ASE are output as mass deweighted unnormalized (MDU).
    Some packages such as Psi4 let ychoose different normalizations.
    Force constants and reduced masses are calculated as in Gaussian.

    mode_type should be one of:
    - MWN (mass weighted normalized)
    - MDU (mass deweighted unnormalized)
    - MDN (mass deweighted normalized)

    MDU modes are not orthogonal, and not normalized,
    MDN modes are not orthogonal, and normalized.
    MWN modes are orthonormal, but they correspond
    to mass weighted cartesian coordinates (x' = sqrt(m)x).
    """
    if unit == 'meV':
        unit_converter = sqrt_mhessian2milliev
    elif unit == 'cm^-1':
        unit_converter = sqrt_mhessian2invcm
    else:
        raise ValueError('Only meV and cm^-1 are supported right now')

    assert hessian.shape[0] == 1, 'Currently only supporting computing one molecule a time'
    # Solving the eigenvalue problem: Hq = w^2 * T q
    # where H is the Hessian matrix, q is the normal coordinates,
    # T = diag(m1, m1, m1, m2, m2, m2, ....) is the mass
    # We solve this eigenvalue problem through Lowdin diagnolization:
    # Hq = w^2 * Tq ==> Hq = w^2 * T^(1/2) T^(1/2) q
    # Letting q' = T^(1/2) q, we then have
    # T^(-1/2) H T^(-1/2) q' = w^2 * q'
    inv_sqrt_mass = (1 / masses.sqrt()).repeat_interleave(3, dim=1)  # shape (molecule, 3 * atoms)
    mass_scaled_hessian = hessian * inv_sqrt_mass.unsqueeze(1) * inv_sqrt_mass.unsqueeze(2)
    if mass_scaled_hessian.shape[0] != 1:
        raise ValueError('The input should contain only one molecule')
    mass_scaled_hessian = mass_scaled_hessian.squeeze(0)
    eigenvalues, eigenvectors = torch.symeig(mass_scaled_hessian, eigenvectors=True)
    angular_frequencies = eigenvalues.sqrt()
    frequencies = angular_frequencies / (2 * math.pi)
    # converting from sqrt(hartree / (amu * angstrom^2)) to cm^-1 or meV
    wavenumbers = unit_converter(frequencies)

    # Note that the normal modes are the COLUMNS of the eigenvectors matrix
    mw_normalized = eigenvectors.t()
    md_unnormalized = mw_normalized * inv_sqrt_mass
    norm_factors = 1 / torch.norm(md_unnormalized, dim=1)  # units are sqrt(AMU)
    md_normalized = md_unnormalized * norm_factors.unsqueeze(1)

    rmasses = norm_factors**2  # units are AMU
    # The conversion factor for Ha/(AMU*A^2) to mDyne/(A*AMU) is about 4.3597482
    fconstants = mhessian2fconst(eigenvalues) * rmasses  # units are mDyne/A

    if mode_type == 'MDN':
        modes = (md_normalized).reshape(frequencies.numel(), -1, 3)
    elif mode_type == 'MDU':
        modes = (md_unnormalized).reshape(frequencies.numel(), -1, 3)
    elif mode_type == 'MWN':
        modes = (mw_normalized).reshape(frequencies.numel(), -1, 3)

    return VibAnalysis(wavenumbers, modes, fconstants, rmasses)


def get_atomic_masses(species):
    r"""Convert a tensor of atomic numbers ("periodic table indices") into a tensor of atomic masses

    Atomic masses supported are the first 119 elements, and are taken from:

    Atomic weights of the elements 2013 (IUPAC Technical Report). Meija, J.,
    Coplen, T., Berglund, M., et al. (2016). Pure and Applied Chemistry, 88(3), pp.
    265-291. Retrieved 30 Nov. 2016, from doi:10.1515/pac-2015-0305

    They are all consistent with those used in ASE

    Arguments:
        species (:class:`torch.Tensor`): tensor with atomic numbers

    Returns:
        :class:`torch.Tensor`: Tensor of dtype :class:`torch.double`, with
        atomic masses, with the same shape as the input.
    """
    # Note that there should not be any atoms with index zero, because that is
    # not an element
    assert len((species == 0).nonzero()) == 0
    default_atomic_masses = torch.tensor(
            [0.        ,   1.008     ,   4.002602  ,   6.94      , # noqa
             9.0121831 ,  10.81      ,  12.011     ,  14.007     , # noqa
            15.999     ,  18.99840316,  20.1797    ,  22.98976928, # noqa
            24.305     ,  26.9815385 ,  28.085     ,  30.973762  , # noqa
            32.06      ,  35.45      ,  39.948     ,  39.0983    , # noqa
            40.078     ,  44.955908  ,  47.867     ,  50.9415    , # noqa
            51.9961    ,  54.938044  ,  55.845     ,  58.933194  , # noqa
            58.6934    ,  63.546     ,  65.38      ,  69.723     , # noqa
            72.63      ,  74.921595  ,  78.971     ,  79.904     , # noqa
            83.798     ,  85.4678    ,  87.62      ,  88.90584   , # noqa
            91.224     ,  92.90637   ,  95.95      ,  97.90721   , # noqa
           101.07      , 102.9055    , 106.42      , 107.8682    , # noqa
           112.414     , 114.818     , 118.71      , 121.76      , # noqa
           127.6       , 126.90447   , 131.293     , 132.90545196, # noqa
           137.327     , 138.90547   , 140.116     , 140.90766   , # noqa
           144.242     , 144.91276   , 150.36      , 151.964     , # noqa
           157.25      , 158.92535   , 162.5       , 164.93033   , # noqa
           167.259     , 168.93422   , 173.054     , 174.9668    , # noqa
           178.49      , 180.94788   , 183.84      , 186.207     , # noqa
           190.23      , 192.217     , 195.084     , 196.966569  , # noqa
           200.592     , 204.38      , 207.2       , 208.9804    , # noqa
           208.98243   , 209.98715   , 222.01758   , 223.01974   , # noqa
           226.02541   , 227.02775   , 232.0377    , 231.03588   , # noqa
           238.02891   , 237.04817   , 244.06421   , 243.06138   , # noqa
           247.07035   , 247.07031   , 251.07959   , 252.083     , # noqa
           257.09511   , 258.09843   , 259.101     , 262.11      , # noqa
           267.122     , 268.126     , 271.134     , 270.133     , # noqa
           269.1338    , 278.156     , 281.165     , 281.166     , # noqa
           285.177     , 286.182     , 289.19      , 289.194     , # noqa
           293.204     , 293.208     , 294.214], # noqa
        dtype=torch.double, device=species.device) # noqa
    masses = default_atomic_masses[species]
    return masses


PERIODIC_TABLE = """
    H                                                                                                                           He
    Li  Be                                                                                                  B   C   N   O   F   Ne
    Na  Mg                                                                                                  Al  Si  P   S   Cl  Ar
    K   Ca  Sc                                                          Ti  V   Cr  Mn  Fe  Co  Ni  Cu  Zn  Ga  Ge  As  Se  Br  Kr
    Rb  Sr  Y                                                           Zr  Nb  Mo  Tc  Ru  Rh  Pd  Ag  Cd  In  Sn  Sb  Te  I   Xe
    Cs  Ba  La  Ce  Pr  Nd  Pm  Sm  Eu  Gd  Tb  Dy  Ho  Er  Tm  Yb  Lu  Hf  Ta  W   Re  Os  Ir  Pt  Au  Hg  Tl  Pb  Bi  Po  At  Rn
    Fr  Ra  Ac  Th  Pa  U   Np  Pu  Am  Cm  Bk  Cf  Es  Fm  Md  No  Lr  Rf  Db  Sg  Bh  Hs  Mt  Ds  Rg  Cn  Nh  Fl  Mc  Lv  Ts  Og
    """.strip().split()


__all__ = ['pad_atomic_properties', 'present_species', 'hessian',
           'vibrational_analysis', 'strip_redundant_padding',
           'ChemicalSymbolsToInts', 'get_atomic_masses']<|MERGE_RESOLUTION|>--- conflicted
+++ resolved
@@ -150,13 +150,9 @@
             fit. The intercept will also be taken into account to shift energies.
     """
 
-<<<<<<< HEAD
-    def __init__(self, self_energies, fit_intercept = False):
-        super(EnergyShifter, self).__init__()
-=======
+
     def __init__(self, self_energies, fit_intercept=False):
         super().__init__()
->>>>>>> 20f2cede
 
         if self_energies is not None:
             self_energies = torch.tensor(self_energies, dtype=torch.double)
