import torch
import torchani
import unittest
import os
import pickle
import random
import copy
import itertools
import ase
import ase.io
import math
<<<<<<< HEAD
import numpy
import traceback

=======
>>>>>>> 6fe30cc9

path = os.path.dirname(os.path.realpath(__file__))
N = 97
tolerance = 1e-5


class TestIsolated(unittest.TestCase):
    # Tests that there is no error when atoms are separated
    # a distance greater than the cutoff radius from all other atoms
    # this can throw an IndexError for large distances or lone atoms
    def setUp(self):
        if torch.cuda.is_available():
            self.device = 'cuda'
        else:
            self.device = 'cpu'
        ani1x = torchani.models.ANI1x().to(self.device)
        self.aev_computer = ani1x.aev_computer
        self.species_to_tensor = ani1x.species_to_tensor
        self.rcr = ani1x.aev_computer.Rcr
        self.rca = self.aev_computer.Rca

    def testCO2(self):
        species = self.species_to_tensor(['O', 'C', 'O']).to(self.device).unsqueeze(0)
        distances = [1.0, self.rca,
                     self.rca + 1e-4, self.rcr,
                     self.rcr + 1e-4, 2 * self.rcr]
        error = ()
        for dist in distances:
            coordinates = torch.tensor(
                [[[-dist, 0., 0.], [0., 0., 0.], [0., 0., dist]]],
                requires_grad=True, device=self.device)
            try:
                _, _ = self.aev_computer((species, coordinates))
            except IndexError:
                error = (traceback.format_exc(), dist)
            if error:
                self.fail(f'\n\n{error[0]}\nFailure at distance: {error[1]}\n'
                          f'Radial r_cut of aev_computer: {self.rcr}\n'
                          f'Angular r_cut of aev_computer: {self.rca}')

    def testH2(self):
        species = self.species_to_tensor(['H', 'H']).to(self.device).unsqueeze(0)
        distances = [1.0, self.rca,
                     self.rca + 1e-4, self.rcr,
                     self.rcr + 1e-4, 2 * self.rcr]
        error = ()
        for dist in distances:
            coordinates = torch.tensor(
                [[[0., 0., 0.], [0., 0., dist]]],
                requires_grad=True, device=self.device)
            try:
                _, _ = self.aev_computer((species, coordinates))
            except IndexError:
                error = (traceback.format_exc(), dist)
            if error:
                self.fail(f'\n\n{error[0]}\nFailure at distance: {error[1]}\n'
                          f'Radial r_cut of aev_computer: {self.rcr}\n'
                          f'Angular r_cut of aev_computer: {self.rca}')

    def testH(self):
        # Tests for failure on a single atom
        species = self.species_to_tensor(['H']).to(self.device).unsqueeze(0)
        error = ()
        coordinates = torch.tensor(
            [[[0., 0., 0.]]],
            requires_grad=True, device=self.device)
        try:
            _, _ = self.aev_computer((species, coordinates))
        except IndexError:
            error = (traceback.format_exc())
        if error:
            self.fail(f'\n\n{error}\nFailure on lone atom\n')


class TestAEV(unittest.TestCase):

    def setUp(self):
        ani1x = torchani.models.ANI1x()
        self.aev_computer = ani1x.aev_computer
        self.radial_length = self.aev_computer.radial_length
        self.debug = False

    def random_skip(self, prob=0):
        return random.random() < prob

    def transform(self, x):
        return x

    def assertAEVEqual(self, expected_radial, expected_angular, aev, tolerance=tolerance):
        radial = aev[..., :self.radial_length]
        angular = aev[..., self.radial_length:]
        radial_diff = expected_radial - radial
        if self.debug:
            aid = 1
            print(torch.stack([expected_radial[0, aid, :], radial[0, aid, :], radial_diff.abs()[0, aid, :]], dim=1))
        radial_max_error = torch.max(torch.abs(radial_diff)).item()
        angular_diff = expected_angular - angular
        angular_max_error = torch.max(torch.abs(angular_diff)).item()
        self.assertLess(radial_max_error, tolerance)
        self.assertLess(angular_max_error, tolerance)

    def testIsomers(self):
        for i in range(N):
            datafile = os.path.join(path, 'test_data/ANI1_subset/{}'.format(i))
            with open(datafile, 'rb') as f:
                coordinates, species, expected_radial, expected_angular, _, _ \
                    = pickle.load(f)
                coordinates = torch.from_numpy(coordinates)
                species = torch.from_numpy(species)
                expected_radial = torch.from_numpy(expected_radial)
                expected_angular = torch.from_numpy(expected_angular)
                coordinates = self.transform(coordinates)
                species = self.transform(species)
                expected_radial = self.transform(expected_radial)
                expected_angular = self.transform(expected_angular)
                _, aev = self.aev_computer((species, coordinates))
                self.assertAEVEqual(expected_radial, expected_angular, aev)

    def testBenzeneMD(self):
        for i in range(10):
            datafile = os.path.join(path, 'test_data/benzene-md/{}.dat'.format(i))
            with open(datafile, 'rb') as f:
                coordinates, species, expected_radial, expected_angular, _, _, cell, pbc \
                    = pickle.load(f)
                coordinates = torch.from_numpy(coordinates).float().unsqueeze(0)
                species = torch.from_numpy(species).unsqueeze(0)
                expected_radial = torch.from_numpy(expected_radial).float().unsqueeze(0)
                expected_angular = torch.from_numpy(expected_angular).float().unsqueeze(0)
                cell = torch.from_numpy(cell).float()
                pbc = torch.from_numpy(pbc)
                coordinates = torchani.utils.map2central(cell, coordinates, pbc)
                coordinates = self.transform(coordinates)
                species = self.transform(species)
                expected_radial = self.transform(expected_radial)
                expected_angular = self.transform(expected_angular)
                _, aev = self.aev_computer((species, coordinates, cell, pbc))
                self.assertAEVEqual(expected_radial, expected_angular, aev, 5e-5)

    def testTripeptideMD(self):
        tol = 5e-6
        for i in range(100):
            datafile = os.path.join(path, 'test_data/tripeptide-md/{}.dat'.format(i))
            with open(datafile, 'rb') as f:
                coordinates, species, expected_radial, expected_angular, _, _, _, _ \
                    = pickle.load(f)
                coordinates = torch.from_numpy(coordinates).float().unsqueeze(0)
                species = torch.from_numpy(species).unsqueeze(0)
                expected_radial = torch.from_numpy(expected_radial).float().unsqueeze(0)
                expected_angular = torch.from_numpy(expected_angular).float().unsqueeze(0)
                coordinates = self.transform(coordinates)
                species = self.transform(species)
                expected_radial = self.transform(expected_radial)
                expected_angular = self.transform(expected_angular)
                _, aev = self.aev_computer((species, coordinates))
                self.assertAEVEqual(expected_radial, expected_angular, aev, tol)

    def testPadding(self):
        species_coordinates = []
        radial_angular = []
        for i in range(N):
            datafile = os.path.join(path, 'test_data/ANI1_subset/{}'.format(i))
            with open(datafile, 'rb') as f:
                coordinates, species, radial, angular, _, _ = pickle.load(f)
                coordinates = torch.from_numpy(coordinates)
                species = torch.from_numpy(species)
                radial = torch.from_numpy(radial)
                angular = torch.from_numpy(angular)
                coordinates = self.transform(coordinates)
                species = self.transform(species)
                radial = self.transform(radial)
                angular = self.transform(angular)
                species_coordinates.append({'species': species, 'coordinates': coordinates})
                radial_angular.append((radial, angular))
        species_coordinates = torchani.utils.pad_atomic_properties(
            species_coordinates)
        _, aev = self.aev_computer((species_coordinates['species'], species_coordinates['coordinates']))
        start = 0
        for expected_radial, expected_angular in radial_angular:
            conformations = expected_radial.shape[0]
            atoms = expected_radial.shape[1]
            aev_ = aev[start:(start + conformations), 0:atoms]
            start += conformations
            self.assertAEVEqual(expected_radial, expected_angular, aev_)

    def testNIST(self):
        datafile = os.path.join(path, 'test_data/NIST/all')
        with open(datafile, 'rb') as f:
            data = pickle.load(f)
            for coordinates, species, radial, angular, _, _ in data:
                if self.random_skip():
                    continue
                coordinates = torch.from_numpy(coordinates).to(torch.float)
                species = torch.from_numpy(species)
                radial = torch.from_numpy(radial).to(torch.float)
                angular = torch.from_numpy(angular).to(torch.float)
                _, aev = self.aev_computer((species, coordinates))
                self.assertAEVEqual(radial, angular, aev)

    @unittest.skipIf(not torch.cuda.is_available(), "Too slow on CPU")
    def testGradient(self):
        """Test validity of autodiff by comparing analytical and numerical
        gradients.
        """
        datafile = os.path.join(path, 'test_data/NIST/all')
        device = torch.device('cuda' if torch.cuda.is_available() else 'cpu')
        # Create local copy of aev_computer to avoid interference with other
        # tests.
        aev_computer = copy.deepcopy(self.aev_computer).to(device).to(torch.float64)
        with open(datafile, 'rb') as f:
            data = pickle.load(f)
            for coordinates, species, _, _, _, _ in data:
                coordinates = torch.from_numpy(coordinates).to(device).to(torch.float64)
                coordinates.requires_grad_(True)
                species = torch.from_numpy(species).to(device)

                # PyTorch gradcheck expects to test a funtion with inputs and
                # outputs of type torch.Tensor. The numerical estimation of
                # the deriviate involves making small modifications to the
                # input and observing how it affects the output. The species
                # tensor needs to be removed from the input so that gradcheck
                # does not attempt to estimate the gradient with respect to
                # species and fail.
                # Create simple function wrapper to handle this.
                def aev_forward_wrapper(coords):
                    # Return only the aev portion of the output.
                    return aev_computer((species, coords))[1]
                # Sanity Check: Forward wrapper returns aev without error.
                aev_forward_wrapper(coordinates)
                torch.autograd.gradcheck(
                    aev_forward_wrapper,
                    coordinates
                )


class TestPBCSeeEachOther(unittest.TestCase):
    def setUp(self):
        self.ani1x = torchani.models.ANI1x()
        self.aev_computer = self.ani1x.aev_computer.to(torch.double)

    def testTranslationalInvariancePBC(self):
        coordinates = torch.tensor(
            [[[0, 0, 0],
              [1, 0, 0],
              [0, 1, 0],
              [0, 0, 1],
              [0, 1, 1]]],
            dtype=torch.double, requires_grad=True)
        cell = torch.eye(3, dtype=torch.double) * 2
        species = torch.tensor([[1, 0, 0, 0, 0]], dtype=torch.long)
        pbc = torch.ones(3, dtype=torch.bool)

        _, aev = self.aev_computer((species, coordinates, cell, pbc))

        for _ in range(100):
            translation = torch.randn(3, dtype=torch.double)
            _, aev2 = self.aev_computer((species, coordinates + translation, cell, pbc))
            self.assertTrue(torch.allclose(aev, aev2))

    def testPBCConnersSeeEachOther(self):
        species = torch.tensor([[0, 0]])
        cell = torch.eye(3, dtype=torch.double) * 10
        pbc = torch.ones(3, dtype=torch.bool)
        allshifts = torchani.aev.compute_shifts(cell, pbc, 1)

        xyz1 = torch.tensor([0.1, 0.1, 0.1])
        xyz2s = [
            torch.tensor([9.9, 0.0, 0.0]),
            torch.tensor([0.0, 9.9, 0.0]),
            torch.tensor([0.0, 0.0, 9.9]),
            torch.tensor([9.9, 9.9, 0.0]),
            torch.tensor([0.0, 9.9, 9.9]),
            torch.tensor([9.9, 0.0, 9.9]),
            torch.tensor([9.9, 9.9, 9.9]),
        ]

        for xyz2 in xyz2s:
            coordinates = torch.stack([xyz1, xyz2]).to(torch.double).unsqueeze(0)
            atom_index1, atom_index2, _ = torchani.aev.neighbor_pairs(species == -1, coordinates, cell, allshifts, 1)
            self.assertEqual(atom_index1.tolist(), [0])
            self.assertEqual(atom_index2.tolist(), [1])

    def testPBCSurfaceSeeEachOther(self):
        cell = torch.eye(3, dtype=torch.double) * 10
        pbc = torch.ones(3, dtype=torch.bool)
        allshifts = torchani.aev.compute_shifts(cell, pbc, 1)
        species = torch.tensor([[0, 0]])

        for i in range(3):
            xyz1 = torch.tensor([5.0, 5.0, 5.0], dtype=torch.double)
            xyz1[i] = 0.1
            xyz2 = xyz1.clone()
            xyz2[i] = 9.9

            coordinates = torch.stack([xyz1, xyz2]).unsqueeze(0)
            atom_index1, atom_index2, _ = torchani.aev.neighbor_pairs(species == -1, coordinates, cell, allshifts, 1)
            self.assertEqual(atom_index1.tolist(), [0])
            self.assertEqual(atom_index2.tolist(), [1])

    def testPBCEdgesSeeEachOther(self):
        cell = torch.eye(3, dtype=torch.double) * 10
        pbc = torch.ones(3, dtype=torch.bool)
        allshifts = torchani.aev.compute_shifts(cell, pbc, 1)
        species = torch.tensor([[0, 0]])

        for i, j in itertools.combinations(range(3), 2):
            xyz1 = torch.tensor([5.0, 5.0, 5.0], dtype=torch.double)
            xyz1[i] = 0.1
            xyz1[j] = 0.1
            for new_i, new_j in [[0.1, 9.9], [9.9, 0.1], [9.9, 9.9]]:
                xyz2 = xyz1.clone()
                xyz2[i] = new_i
                xyz2[j] = new_j

            coordinates = torch.stack([xyz1, xyz2]).unsqueeze(0)
            atom_index1, atom_index2, _ = torchani.aev.neighbor_pairs(species == -1, coordinates, cell, allshifts, 1)
            self.assertEqual(atom_index1.tolist(), [0])
            self.assertEqual(atom_index2.tolist(), [1])

    def testNonRectangularPBCConnersSeeEachOther(self):
        species = torch.tensor([[0, 0]])
        cell = ase.geometry.cellpar_to_cell([10, 10, 10 * math.sqrt(2), 90, 45, 90])
        cell = torch.tensor(ase.geometry.complete_cell(cell), dtype=torch.double)
        pbc = torch.ones(3, dtype=torch.bool)
        allshifts = torchani.aev.compute_shifts(cell, pbc, 1)

        xyz1 = torch.tensor([0.1, 0.1, 0.05], dtype=torch.double)
        xyz2 = torch.tensor([10.0, 0.1, 0.1], dtype=torch.double)

        coordinates = torch.stack([xyz1, xyz2]).unsqueeze(0)
        atom_index1, atom_index2, _ = torchani.aev.neighbor_pairs(species == -1, coordinates, cell, allshifts, 1)
        self.assertEqual(atom_index1.tolist(), [0])
        self.assertEqual(atom_index2.tolist(), [1])


class TestAEVOnBoundary(unittest.TestCase):

    def setUp(self):
        self.eps = 1e-9
        cell = ase.geometry.cellpar_to_cell([100, 100, 100 * math.sqrt(2), 90, 45, 90])
        self.cell = torch.tensor(ase.geometry.complete_cell(cell), dtype=torch.double)
        self.inv_cell = torch.inverse(self.cell)
        self.coordinates = torch.tensor([[[0.0, 0.0, 0.0],
                                          [1.0, -0.1, -0.1],
                                          [-0.1, 1.0, -0.1],
                                          [-0.1, -0.1, 1.0],
                                          [-1.0, -1.0, -1.0]]], dtype=torch.double)
        self.species = torch.tensor([[1, 0, 0, 0]])
        self.pbc = torch.ones(3, dtype=torch.bool)
        self.v1, self.v2, self.v3 = self.cell
        self.center_coordinates = self.coordinates + 0.5 * (self.v1 + self.v2 + self.v3)
        ani1x = torchani.models.ANI1x()
        self.aev_computer = ani1x.aev_computer.to(torch.double)
        _, self.aev = self.aev_computer((self.species, self.center_coordinates, self.cell, self.pbc))

    def assertInCell(self, coordinates):
        coordinates_cell = coordinates @ self.inv_cell
        self.assertTrue(torch.allclose(coordinates, coordinates_cell @ self.cell))
        in_cell = (coordinates_cell >= -self.eps) & (coordinates_cell <= 1 + self.eps)
        self.assertTrue(in_cell.all())

    def assertNotInCell(self, coordinates):
        coordinates_cell = coordinates @ self.inv_cell
        self.assertTrue(torch.allclose(coordinates, coordinates_cell @ self.cell))
        in_cell = (coordinates_cell >= -self.eps) & (coordinates_cell <= 1 + self.eps)
        self.assertFalse(in_cell.all())

    def testCornerSurfaceAndEdge(self):
        for i, j, k in itertools.product([0, 0.5, 1], repeat=3):
            if i == 0.5 and j == 0.5 and k == 0.5:
                continue
            coordinates = self.coordinates + i * self.v1 + j * self.v2 + k * self.v3
            self.assertNotInCell(coordinates)
            coordinates = torchani.utils.map2central(self.cell, coordinates, self.pbc)
            self.assertInCell(coordinates)
            _, aev = self.aev_computer((self.species, coordinates, self.cell, self.pbc))
            self.assertGreater(aev.abs().max().item(), 0)
            self.assertTrue(torch.allclose(aev, self.aev))


class TestAEVOnBenzenePBC(unittest.TestCase):

    def setUp(self):
        ani1x = torchani.models.ANI1x()
        self.aev_computer = ani1x.aev_computer
        filename = os.path.join(path, '../tools/generate-unit-test-expect/others/Benzene.cif')
        benzene = ase.io.read(filename)
        self.cell = torch.tensor(benzene.get_cell(complete=True)).float()
        self.pbc = torch.tensor(benzene.get_pbc(), dtype=torch.bool)
        species_to_tensor = torchani.utils.ChemicalSymbolsToInts(['H', 'C', 'N', 'O'])
        self.species = species_to_tensor(benzene.get_chemical_symbols()).unsqueeze(0)
        self.coordinates = torch.tensor(benzene.get_positions()).unsqueeze(0).float()
        _, self.aev = self.aev_computer((self.species, self.coordinates, self.cell, self.pbc))
        self.natoms = self.aev.shape[1]

    def testRepeat(self):
        tolerance = 5e-6
        c1, c2, c3 = self.cell
        species2 = self.species.repeat(1, 4)
        coordinates2 = torch.cat([
            self.coordinates,
            self.coordinates + c1,
            self.coordinates + 2 * c1,
            self.coordinates + 3 * c1,
        ], dim=1)
        cell2 = torch.stack([4 * c1, c2, c3])
        _, aev2 = self.aev_computer((species2, coordinates2, cell2, self.pbc))
        for i in range(3):
            aev3 = aev2[:, i * self.natoms: (i + 1) * self.natoms, :]
            self.assertTrue(torch.allclose(self.aev, aev3, atol=tolerance))

    def testManualMirror(self):
        c1, c2, c3 = self.cell
        species2 = self.species.repeat(1, 3 ** 3)
        coordinates2 = torch.cat([
            self.coordinates + i * c1 + j * c2 + k * c3
            for i, j, k in itertools.product([0, -1, 1], repeat=3)
        ], dim=1)
        _, aev2 = self.aev_computer((species2, coordinates2))
        aev2 = aev2[:, :self.natoms, :]
        self.assertTrue(torch.allclose(self.aev, aev2))


if __name__ == '__main__':
    unittest.main()<|MERGE_RESOLUTION|>--- conflicted
+++ resolved
@@ -9,12 +9,8 @@
 import ase
 import ase.io
 import math
-<<<<<<< HEAD
-import numpy
 import traceback
 
-=======
->>>>>>> 6fe30cc9
 
 path = os.path.dirname(os.path.realpath(__file__))
 N = 97
